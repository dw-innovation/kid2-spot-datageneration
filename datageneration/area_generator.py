--- conflicted
+++ resolved
@@ -2,11 +2,7 @@
 import pandas as pd
 from enum import Enum
 from pydantic import BaseModel
-<<<<<<< HEAD
-from typing import List, Tuple
-=======
 from typing import List
->>>>>>> 7fce700d
 
 from datageneration.data_model import Area
 
