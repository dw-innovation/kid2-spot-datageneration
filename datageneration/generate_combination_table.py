import json
import numpy as np
import pandas as pd
from argparse import ArgumentParser
from pathlib import Path
from tqdm import tqdm
from typing import List

from datageneration.area_generator import AreaGenerator, NamedAreaData, load_named_area_data
from datageneration.data_model import TagPropertyExample, TagProperty, Property, TagCombination, Entity, Relations, \
    LocPoint, Area
from datageneration.property_generator import PropertyGenerator
from datageneration.relation_generator import RelationGenerator
from datageneration.utils import write_output


class QueryCombinationGenerator(object):
<<<<<<< HEAD
    def __init__(self, geolocations: List[NamedAreaData], tag_combinations: List[TagCombination],
                 property_examples: List[TagPropertyExample], max_distance_digits: int):
        self.entity_tag_combinations = list(filter(lambda x: 'core' in x['comb_type'], tag_combinations))
        self.area_generator = AreaGenerator(geolocations)
        self.property_generator = PropertyGenerator(property_examples)
=======
    def __init__(self, geolocation_file: str, tag_combinations: List[TagCombination],
                 attribute_examples: List[TagAttributeExample], max_distance_digits: int):
        self.entity_tag_combinations = list(filter(lambda x: 'core' in x['comb_type'], tag_combinations))
        self.area_generator = AreaGenerator(geolocation_file)
        self.property_generator = PropertyGenerator(attribute_examples)
>>>>>>> cbe358af
        self.relation_generator = RelationGenerator(max_distance_digits=max_distance_digits)

    def index_to_descriptors(self, index):
        return self.all_tags[int(index)]['descriptors']

    def get_number_of_entities(self, max_number_of_entities_in_prompt: int) -> int:
        """
        This method of selecting the number of entities uses an exponential decay method that returns
        a probability distribution that has a peak probability value, from which the probabilities decrease
        towards both sides. The decay rate can be customised per side to allow for the selection of a higher
        decay rate towards the left to minimise one and two entity samples. This is due to the fact that these
        queries don't have sufficient entities to assign all three query types and should hence occur less in the
        training data.

        Example probability distribution with 4 ents, peak 3, decay left 0.3, decay right 0.4:
            [0.0993, 0.1999, 0.4026, 0.2982]

        :param max_number_of_entities_in_prompt: The maximum allowed number of entities per query
        :return: The selected number of entities
        """
        peak_value = 3  # Number of entity with the highest probability
        decay_rate_right = 0.7
        decay_rate_left = 0.3
        entity_nums = np.arange(1, max_number_of_entities_in_prompt + 1)
        probabilities = np.zeros(max_number_of_entities_in_prompt)
        probabilities[peak_value - 1] = 1
        probabilities[peak_value:] = np.exp(-decay_rate_right * (entity_nums[peak_value:] - peak_value))
        probabilities[:peak_value] = np.exp(-decay_rate_left * (peak_value - entity_nums[:peak_value]))
        probabilities /= np.sum(probabilities)
        number_of_entities_in_prompt = np.random.choice(entity_nums, p=probabilities)

        return number_of_entities_in_prompt

    def get_number_of_props(self, max_number_of_props_in_entity: int):
        """
        This method of selecting the number of properties uses an exponential decay method that returns
        a probability distribution that assigns higher probabilities to lower values, as many entities
        with multiple properties will result in convoluted sentence

        Example probability distribution with 4 props & decay of 0.3: [0.3709, 0.2748, 0.2036, 0.1508]

        :param max_number_of_props_in_entity: The maximum allowed number of properties per entity
        :return: The selected number of properties
        """
        decay_rate = 0.3
        prop_nums = np.arange(1, max_number_of_props_in_entity + 1)
        probabilities = np.exp(-decay_rate * prop_nums)
        probabilities /= np.sum(probabilities)
        selected_num_of_props = np.random.choice(prop_nums, p=probabilities)

        return selected_num_of_props

    def generate_entities(self, max_number_of_entities_in_prompt: int, max_number_of_props_in_entity: int,
                          percentage_of_entities_with_props: float) -> List[Entity]:
        """
        Generates a list of entities with associated properties based on random selection of descriptors.

        Args:
            max_number_of_entities_in_prompt (int): Number of entities to generate.
            max_number_of_props_in_entity (int): Maximum number of properties each entity can have.
            percentage_of_entities_with_props (float): Ratio of entities that have a non-zero number of properties

        Returns:
            List[Entity]: A list of generated entities with associated properties.

        Note:
            - The function selects a random subset of descriptors from the available combinations of entity tag combinations.
            - Each entity is assigned a random name chosen from the selected descriptors.
            - If `max_number_of_props_in_entity` is greater than or equal to 1, properties are generated for each entity.
              Otherwise, entities are generated without properties.
        """
        number_of_entities_in_prompt = self.get_number_of_entities(max_number_of_entities_in_prompt)

        selected_entities = []
        selected_entity_numbers = []
        while len(selected_entities) < number_of_entities_in_prompt:
            selected_idx_for_combinations = np.random.randint(0, len(self.entity_tag_combinations))
            if selected_idx_for_combinations in selected_entity_numbers:
                continue
            selected_entity_numbers.append(selected_idx_for_combinations)
            selected_tag_comb = self.entity_tag_combinations[selected_idx_for_combinations]
            associated_descriptors = selected_tag_comb['descriptors']

            if "brand name" in associated_descriptors:
                brand_examples = self.property_generator.select_named_property_example("brand~***example***")
                entity_name = "brand: " + np.random.choice(brand_examples)
            else:
                entity_name = np.random.choice(associated_descriptors)

            # Randomise whether probabilities should be added to ensure high enough ratio of zero property cases
            add_properties = np.random.choice([True, False], p=[percentage_of_entities_with_props,
                                                                1 - percentage_of_entities_with_props])
            if add_properties and max_number_of_props_in_entity >= 1:
                candidate_properties = selected_tag_comb['tag_properties']
                candidate_properties = list(map(lambda candidate_property: TagProperty(**candidate_property),
                                                candidate_properties))
                if len(candidate_properties) == 0:
                    continue
                current_max_number_of_props = min(len(candidate_properties), max_number_of_props_in_entity)
                if current_max_number_of_props > 1:
                    # selected_num_of_props = np.random.randint(1, max_number_of_props_in_entity)
                    selected_num_of_props = self.get_number_of_props(current_max_number_of_props)
                else:
                    selected_num_of_props = current_max_number_of_props
                properties = self.generate_properties(candidate_properties=candidate_properties,
                                                      num_of_props=selected_num_of_props)
                selected_entities.append(Entity(id=len(selected_entities), name=entity_name, properties=properties))
            else:
                selected_entities.append(Entity(id=len(selected_entities), name=entity_name, properties=[]))

        return selected_entities

    def generate_properties(self, candidate_properties: List[TagProperty], num_of_props: int) -> List[Property]:
        candidate_indices = np.arange(len(candidate_properties))
        np.random.shuffle(candidate_indices)
        selected_indices = candidate_indices[:num_of_props]
        tag_properties = []
        for idx in selected_indices:
            tag_property = candidate_properties[idx]
            tag_property = self.property_generator.run(tag_property)
            tag_properties.append(tag_property)

        return tag_properties

    # todo make it independent from entities
    def generate_relations(self, num_entities: int) -> Relations:
        relations = self.relation_generator.run(num_entities=num_entities)
        return relations

    def run(self, num_queries: int, max_number_of_entities_in_prompt: int, max_number_of_props_in_entity: int,
            percentage_of_entities_with_props: float) -> List[LocPoint]:
        '''
        A method that generates random query combinations and optionally saves them to a JSON file.
        It gets a list of random tag combinations and adds additional information that is required to generate
        full queries, including area names, and different search tasks.
        The current search tasks are: (1) individual distances: a random specific distance is defined between all objects,
        (2) within radius: a single radius within which all objects are located, (3) in area: general search for all objects
        within given area.

        TODO: Write/update all docstrings, maybe use this text somewhere else

        :param num_queries: (int) TODO
        :param max_number_of_entities_in_prompt: (int) TODO
        :param max_number_of_props_in_entity: (int) TODO
        :param percentage_of_entities_with_props: (int) TODO
        :param percentage_of_entities_with_props: (float) TODO
        :return: loc_points (List[LocPoint])
        '''
        # ipek - node types are not used
        node_types = ["nwr", "cluster", "group"]
        loc_points = []
        for _ in tqdm(range(num_queries), total=num_queries):
            entities = self.generate_entities(max_number_of_entities_in_prompt=max_number_of_entities_in_prompt,
                                              max_number_of_props_in_entity=max_number_of_props_in_entity,
                                              percentage_of_entities_with_props=percentage_of_entities_with_props)
            area = self.generate_area()
            relations = self.generate_relations(num_entities=len(entities))

            loc_points.append(LocPoint(area=area, entities=entities, relations=relations))

        return loc_points

    def generate_area(self) -> Area:
        return self.area_generator.run()


if __name__ == '__main__':
    '''
    Define paths and run all desired functions.
    '''
    parser = ArgumentParser()
    parser.add_argument('--geolocations_file_path', help='Path to a file containing cities, countries, etc.')
    parser.add_argument('--tag_combination_path', help='tag list file generated via retrieve_combinations')
    parser.add_argument('--tag_prop_examples_path', help='Examples of tag properties')
    parser.add_argument('--output_file', help='File to save the output')
    parser.add_argument('--max_distance_digits', help='Define max distance', type=int)
    parser.add_argument('--write_output', action='store_true')
    parser.add_argument('--samples', help='Number of the samples to generate', type=int)
    parser.add_argument('--max_number_of_entities_in_prompt', type=int, default=4)
    parser.add_argument('--max_number_of_props_in_entity', type=int, default=4)
    parser.add_argument('--percentage_of_entities_with_props', type=float, default=0.3)
    parser.add_argument('--percentage_of_two_word_areas', type=float, default=0.5)

    args = parser.parse_args()

    tag_combination_path = args.tag_combination_path
    tag_prop_examples_path = args.tag_prop_examples_path
    geolocations_file_path = args.geolocations_file_path
    max_distance_digits = args.max_distance_digits
    num_samples = args.samples
    output_file = args.output_file
    max_number_of_entities_in_prompt = args.max_number_of_entities_in_prompt
    max_number_of_props_in_entity = args.max_number_of_props_in_entity
    percentage_of_entities_with_props = args.percentage_of_entities_with_props
    percentage_of_two_word_areas = args.percentage_of_two_word_areas

    tag_combinations = pd.read_json(tag_combination_path, lines=True).to_dict('records')
<<<<<<< HEAD
    property_examples = pd.read_json(tag_prop_examples_path, lines=True).to_dict('records')
    geolocations = load_named_area_data(geolocations_file_path)
=======
    attribute_examples = pd.read_json(tag_attribute_examples_path, lines=True).to_dict('records')
>>>>>>> cbe358af

    query_comb_generator = QueryCombinationGenerator(geolocation_file=geolocations_file_path,
                                                     tag_combinations=tag_combinations,
<<<<<<< HEAD
                                                     property_examples=property_examples,
                                                     max_distance_digits=args.max_distance_digits)
=======
                                                     attribute_examples=attribute_examples,
                                                     max_distance_digits=args.max_distance_digits,
                                                     percentage_of_two_word_areas=percentage_of_two_word_areas)
>>>>>>> cbe358af

    generated_combs = query_comb_generator.run(num_queries=num_samples,
                                               max_number_of_entities_in_prompt=max_number_of_entities_in_prompt,
                                               max_number_of_props_in_entity=max_number_of_props_in_entity,
                                               percentage_of_entities_with_props=percentage_of_entities_with_props)

    if args.write_output:
        write_output(generated_combs, output_file=output_file)<|MERGE_RESOLUTION|>--- conflicted
+++ resolved
@@ -15,19 +15,11 @@
 
 
 class QueryCombinationGenerator(object):
-<<<<<<< HEAD
-    def __init__(self, geolocations: List[NamedAreaData], tag_combinations: List[TagCombination],
+    def __init__(self, geolocation_file: str, tag_combinations: List[TagCombination],
                  property_examples: List[TagPropertyExample], max_distance_digits: int):
         self.entity_tag_combinations = list(filter(lambda x: 'core' in x['comb_type'], tag_combinations))
-        self.area_generator = AreaGenerator(geolocations)
+        self.area_generator = AreaGenerator(geolocation_file)
         self.property_generator = PropertyGenerator(property_examples)
-=======
-    def __init__(self, geolocation_file: str, tag_combinations: List[TagCombination],
-                 attribute_examples: List[TagAttributeExample], max_distance_digits: int):
-        self.entity_tag_combinations = list(filter(lambda x: 'core' in x['comb_type'], tag_combinations))
-        self.area_generator = AreaGenerator(geolocation_file)
-        self.property_generator = PropertyGenerator(attribute_examples)
->>>>>>> cbe358af
         self.relation_generator = RelationGenerator(max_distance_digits=max_distance_digits)
 
     def index_to_descriptors(self, index):
@@ -225,23 +217,13 @@
     percentage_of_two_word_areas = args.percentage_of_two_word_areas
 
     tag_combinations = pd.read_json(tag_combination_path, lines=True).to_dict('records')
-<<<<<<< HEAD
     property_examples = pd.read_json(tag_prop_examples_path, lines=True).to_dict('records')
-    geolocations = load_named_area_data(geolocations_file_path)
-=======
-    attribute_examples = pd.read_json(tag_attribute_examples_path, lines=True).to_dict('records')
->>>>>>> cbe358af
 
     query_comb_generator = QueryCombinationGenerator(geolocation_file=geolocations_file_path,
                                                      tag_combinations=tag_combinations,
-<<<<<<< HEAD
                                                      property_examples=property_examples,
-                                                     max_distance_digits=args.max_distance_digits)
-=======
-                                                     attribute_examples=attribute_examples,
                                                      max_distance_digits=args.max_distance_digits,
                                                      percentage_of_two_word_areas=percentage_of_two_word_areas)
->>>>>>> cbe358af
 
     generated_combs = query_comb_generator.run(num_queries=num_samples,
                                                max_number_of_entities_in_prompt=max_number_of_entities_in_prompt,
