--- conflicted
+++ resolved
@@ -1,3 +1,4 @@
+import copy
 import enum
 import numpy as np
 import pandas as pd
@@ -5,16 +6,11 @@
 from argparse import ArgumentParser
 from pydantic import BaseModel, Field
 from tqdm import tqdm
-from typing import Dict
 from collections import Counter
 
 from benchmarking.utils import write_output
 from benchmarking.yaml_parser import validate_and_fix_yaml
-<<<<<<< HEAD
-from benchmarking.entity_analyzer import EntityAnalyzer, PropertyAnalyzer
-=======
 from benchmarking.utils import load_key_table
->>>>>>> 9b6a0f92
 
 
 class ResultDataType(enum.Enum):
@@ -104,11 +100,8 @@
 
         else:
             # generations sometimes omit the value
-<<<<<<< HEAD
-=======
-            # print(ref_area)
-            # print(test_area)
->>>>>>> 9b6a0f92
+            print(ref_area)
+            print(test_area)
             if ref_area['type'] == test_area['type']:
                 return ResultDataType.TRUE
 
@@ -116,8 +109,6 @@
 
         return self.compare_areas_strict(ref_area=ref_area, test_area=test_area)
 
-<<<<<<< HEAD
-=======
 
 class PropertyAnalyzer:
     def __init__(self):
@@ -192,12 +183,12 @@
         matches = 0
 
 
-        # print("===Comparision===")
-        # print('entities 2')
-        # print(entities2)
-        #
-        # print('entities 1')
-        # print(entities1)
+        print("===Comparision===")
+        print('entities 2')
+        print(entities2)
+
+        print('entities 1')
+        print(entities1)
 
         entities2_copy = copy.deepcopy(entities2)
         for ent1 in entities1:
@@ -220,9 +211,8 @@
                         matches += 1
                         break
 
-
-        # print("matches!!!")
-        # print(matches)
+        print("matches!!!")
+        print(matches)
 
         return matches / total_ents
 
@@ -232,7 +222,6 @@
         return entities1_sorted, entities2_sorted
 
 
->>>>>>> 9b6a0f92
 def is_parsable_yaml(yaml_string) -> ResultDataType:
     """
     Checks whether the input batch of YAML strings is parsable.
@@ -252,45 +241,6 @@
             pass
     return is_parsable, parsed_yaml
 
-def check_equivalent_entities(descriptors, ref, gen):
-    """
-    In case the reference and the generated entities + properties have descriptors that differ, but come from the
-    same bundle, this script replaces the generated entity/property descriptor with that of the reference to ensure it
-    will be treated as equal for the rest of the script.
-
-    :param descriptors: A map of descriptors where each descriptor maps to the corresponding bundle descriptor list.
-    :param ref: The reference entity from the ground truth data.
-    :param gen: The generated entity to be evaluated.
-    :return: gen_copy - The copy with the corrected entity values.
-    """
-    gen_copy = copy.deepcopy(gen)
-    for r in ref:
-        for id, g in enumerate(gen_copy):
-            if 'name' not in g:
-                break
-            if isinstance(g['name'], list):
-                g['name'] = g['name'][0]
-
-            if r['name'] in descriptors:
-                equivalent_descriptors = descriptors.get(r['name'])
-            else:
-                continue
-            if g['name']:
-                if g['name'] in equivalent_descriptors:
-                    g['name'] = r['name']
-
-            if 'properties' in r and 'properties' in g:
-                props_r = property_analyzer.convert_values_to_string(r.get('properties', []))
-                props_g = property_analyzer.convert_values_to_string(g.get('properties', []))
-                for pr in props_r:
-                    if pr['name'] not in descriptors:
-                        continue
-                    equivalent_properties = descriptors.get(pr['name'])
-                    for id, pg in enumerate(props_g):
-                        if pg['name'] in equivalent_properties:
-                            props_g[id]['name'] = pr['name']
-
-    return gen_copy
 
 def prepare_relation(data) -> ResultDataType:
     """
@@ -309,16 +259,11 @@
             prepped_relation[id]["source"] = srcs[0]
         else:
             prepped_relation[id]["source"] = "-1"
-
         trgts = [ent["name"].lower() for ent in data["entities"] if ent["id"] == relations[id]["target"]]
         if len(trgts) > 0:
             prepped_relation[id]["target"] = trgts[0]
         else:
             prepped_relation[id]["target"] = "-1"
-
-        if relations[id]["type"] == "distance":
-            if relations[id]["value"]:
-                prepped_relation[id]["value"] = relations[id]["value"].replace(",", ".")
 
     return prepped_relation
 
@@ -372,8 +317,6 @@
 
     return matches / total_relations
 
-
-
 def normalize_name_brands(data):
     for entity in data.get('entities', []):
         if 'properties' in entity:
@@ -409,7 +352,6 @@
     num_entities_on_gen_data: int = 0
     num_relations_on_ref_data: int = 0
     num_relations_on_gen_data: int = 0
-    percentage_correct_entity_type = []
     are_entities_partially_same = ResultDataType.FALSE
 
     if generated_data:
@@ -428,39 +370,22 @@
         ref_data = normalize_name_brands(ref_data)
         generated_data = normalize_name_brands(generated_data)
 
-<<<<<<< HEAD
-        results_ent_analyzer = entity_analyzer.compare_entities(ref_data['entities'],
-                                                           generated_data['entities'])
-
-        percentage_matched_ents = results_ent_analyzer['matched_ents']
-        percentage_correct_ents = results_ent_analyzer['percentage_correct_entity_type']
-=======
         descriptors = load_key_table(key_table_path)
         generated_data['entities'] = check_equivalent_entities(descriptors, ref_data['entities'],
                                                                generated_data['entities'])
 
         percentage_entities_exactly_same = entity_analyzer.compare_entities(ref_data['entities'],
                                                                             generated_data['entities'])
->>>>>>> 9b6a0f92
-
-        if percentage_correct_ents == 2:
-            print('problematic text')
-            print(ref_data['entities'])
-            print(generated_data['entities'])
-
-        percentage_correct_entity_type.append(percentage_correct_ents)
-
-        if percentage_matched_ents == 1.0:
+
+        if percentage_entities_exactly_same == 1.0:
             are_entities_exactly_same = ResultDataType.TRUE
         elif percentage_properties_same == 0.0:
             are_entities_exactly_same = ResultDataType.FALSE
         # elif percentage_entities_exactly_same!=0.0:
         #     are_entities_partially_same = ResultDataType.TRUE
 
-        results_ent_analyzer_wo_props = entity_analyzer.compare_entities(ref_data['entities'],
+        percentage_entities_same_exclude_props = entity_analyzer.compare_entities(ref_data['entities'],
                                                                     generated_data['entities'], False)
-        percentage_entities_same_exclude_props = results_ent_analyzer_wo_props['matched_ents']
-
         if percentage_entities_same_exclude_props == 1.0:
             are_entities_same_exclude_props = ResultDataType.TRUE
 
@@ -508,8 +433,6 @@
              are_relations_exactly_same == ResultDataType.NOT_APPLICABLE)):
         is_perfect_match = ResultDataType.TRUE
 
-    percentage_correct_entity_type = np.mean(np.asarray(percentage_correct_entity_type))
-    print(percentage_correct_entity_type)
     return Result(yaml_pred_string=yaml_pred_string,
                   yaml_true_string=yaml_true_string,
                   is_perfect_match=is_perfect_match,
@@ -521,15 +444,13 @@
                   num_relations_on_gen_data=num_relations_on_gen_data,
                   are_entities_exactly_same=are_entities_exactly_same,
                   # are_entities_partially_same = are_entities_partially_same,
-                  percentage_entities_exactly_same=percentage_matched_ents,
+                  percentage_entities_exactly_same=percentage_entities_exactly_same,
                   are_entities_same_exclude_props=are_entities_same_exclude_props,
                   percentage_entities_same_exclude_props=percentage_entities_same_exclude_props,
-                  percentage_correct_entity_type=percentage_correct_entity_type,
                   are_properties_same=are_properties_same,
                   percentage_properties_same=percentage_properties_same,
                   are_relations_exactly_same=are_relations_exactly_same,
-                  percentage_relations_same=percentage_relations_same,
-                  )
+                  percentage_relations_same=percentage_relations_same)
 
 
 if __name__ == '__main__':
@@ -558,12 +479,7 @@
 
     gold_file_path = args.gold_file_path
     gold_sheet_name = args.gold_sheet_name
-    gold_labels = pd.read_excel(gold_file_path, sheet_name=gold_sheet_name)
-
-    print(f'Number of clusters')
-    print(len(gold_labels[gold_labels['cluster']==1]))
-
-    gold_labels = gold_labels.to_dict(orient='records')
+    gold_labels = pd.read_excel(gold_file_path, sheet_name=gold_sheet_name).to_dict(orient='records')
 
     area_analyzer = AreaAnalyzer()
     property_analyzer = PropertyAnalyzer()
@@ -610,9 +526,6 @@
 
     results = pd.DataFrame(results)
 
-    print('results!!!')
-    print(results['percentage_correct_entity_type'])
-
     # print(results.columns)
 
     evaluation_scores = {}
@@ -626,6 +539,7 @@
                         'percentage_entities_exactly_same',
                         'percentage_correct_entity_type',
                         'are_entities_same_exclude_props',
+                        'percentage_entities_same_exclude_props',
                         'are_properties_same',
                         'percentage_properties_same',
                         'are_relations_exactly_same',
